--- conflicted
+++ resolved
@@ -35,14 +35,10 @@
     "rema_ant_1km",  # Antarctic REMA v1.1 at 1km
     "rema_ant_1km_v2",  # Antarctic REMA v2.0 at 1km
     "rema_ant_200m",  # Antarctic REMA v1.1 at 200m
-<<<<<<< HEAD
-    "rema_ant_gapless_100m",  # Antarctic REMA v1.1 at 100m with gaps filled (Dong, 2022)"
-=======
     "rema_gapless_100m",  # REMA (v1.1)Gapless DEM Antarctica at 100m,:
     # https://doi.org/10.1016/j.isprsjprs.2022.01.024
     "rema_gapless_1km",  # REMA (v1.1)Gapless DEM Antarctica at 1km,:
     # https://doi.org/10.1016/j.isprsjprs.2022.01.024
->>>>>>> 77cb8635
     "arcticdem_1km",  # ArcticDEM v3.0 at 1km
     "arcticdem_1km_v4.1",  # ArcticDEM v4.1 at 1km
     "arcticdem_1km_greenland_v4.1",  # ArcticDEM v4.1 at 1km, subarea greenland
@@ -487,24 +483,6 @@
             self.dtype = np.float32
             self.reference_year = 2010  # YYYY, the year the DEM's elevations are referenced to
 
-        elif self.name == "rema_ant_gapless_100m":
-            # REMA Antarctic 100m DEM  v1.1 (PGC 2018)
-            # The void areas will contain null values (-9999) in lieu of the terrain elevations.
-
-            filename = "GaplessREMA100.tif"
-            filled_filename = "GaplessREMA100.tif"
-            default_dir = f'{os.environ["CPDATA_DIR"]}/SATS/RA/DEMS/rema_gapless_100m'
-            self.src_url = "https://figshare.com/ndownloader/files/33972245"
-            self.src_url_filled = "https://figshare.com/ndownloader/files/33972245"
-            self.dem_version = "1.0"
-            self.src_institute = "PGC, filled by Dong(2022)"
-            self.long_name = "REMA Gapless"
-            self.crs_bng = CRS("epsg:3031")  # Polar Stereo - South -71S
-            self.southern_hemisphere = True
-            self.void_value = -32767
-            self.dtype = np.float32
-            self.reference_year = 2010  # YYYY, the year the DEM's elevations are referenced to
-
         # --------------------------------------------------------------------------------
         elif self.name == "rema_gapless_100m":
             # REMA v1.1 at 100m with Gapless post-processing as per
