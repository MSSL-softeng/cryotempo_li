"""clev2er.utils.areas.area_plot.py
class to plot areas defined in clev2er.utils.areas.definitions

To do reminder:

TODO: doc in __init__.py
TODO: grid support
"""

import logging
import os
from dataclasses import dataclass

import cartopy.crs as ccrs  # type: ignore
import matplotlib.colors as mcolors
import matplotlib.patches as mpatches
import matplotlib.path as mpath
import numpy as np
import shapefile as shp  # type: ignore
from cartopy.mpl.geoaxes import GeoAxesSubplot  # type: ignore
from matplotlib import colormaps
from matplotlib import pyplot as plt
from matplotlib.figure import Figure
from numpy import ma  # masked arrays

from clev2er.utils.areas.areas import Area
from clev2er.utils.backgrounds.backgrounds import (  # background images functions for polar plots
    Background,
)

# pylint:disable=unpacking-non-sequence
# pylint:disable=too-many-lines
# pylint:disable=too-many-branches
# pylint:disable=too-many-statements
# pylint:disable=too-many-arguments
# pylint:disable=too-many-locals

log = logging.getLogger(__name__)


def get_unique_colors(n: int, cmap_name_override: str | None = None):
    """get a list of n unique colors for plotting flag data (when no colors are
       provided, as sampled from the tab20 or tab10 colormap

    Args:
        n (int): number of colors required (<= 20 will provide unique colors
        otherwise some repetition)
        cmap_name_override (str): override colormap name to use, Typical alternatives are
                         "tab10", "tab20b", "tab20c", and "Set1", "Set2","Set3"

    Returns:
        List[Tuple[float,float,float,float]]: list of color RGBA
    """
    if n <= 10:
        cmap_name = "tab10"
    else:
        cmap_name = "tab20"
    if cmap_name_override is not None:
        cmap_name = cmap_name_override
    cmap = colormaps[cmap_name].resampled(
        n
    )  # Using the dictionary-like access and resampled method
    colors = [cmap(i) for i in range(cmap.N)]
    return colors


def calculate_mad(values: np.ndarray):
    """Calculate the MAD (Mean Absolute Deviation) of values
    Args:
        values (np.ndarray): values for which MAD is to be calculated
    Returns:
        mad (float) : MAD value
    """
    values_np = np.array(values)
    mean_value = np.mean(values_np)
    absolute_deviations = np.abs(values_np - mean_value)
    mad = np.mean(absolute_deviations)
    return mad


@dataclass
class Annotation:
    """
    Data class for a single annotation in a polar plot.

    Attributes:
        xpos (float): The x-coordinate position of the annotation text in axis coordinates (0-1),
                      representing the percentage of the axis width.
        ypos (float): The y-coordinate position of the annotation text in axis coordinates (0-1),
                      representing the percentage of the axis height.
        text (str): The content of the annotation text.
        bbox (dict | None): An optional bounding box around the text. If provided, it should be a
                            dictionary specifying the style of the box. Default is None, meaning no
                            box. Example format:
                                {
                                    'boxstyle': 'round',  # Style of the box (e.g.,'round','square')
                                    'facecolor': 'aliceblue',  # Background color of the box
                                    'alpha': 1.0,  # Transparency of the box (0-1)
                                    'edgecolor': 'lightgrey',  # Color of the box edge
                                }
                            See matplotlib Boxstyle documentation for more styles.
        fontsize (int): The font size of the text. Default is 12.
        color (str): The color of the text. Default is "k" (black).
        fontweight (str): The weight (thickness) of the font. Default is "normal".
    """

    xpos: float
    ypos: float
    text: str
    bbox: dict | None = None
    fontsize: int = 12
    color: str = "k"
    fontweight: str = "normal"


class Polarplot:
    """class to create map plots of polar areas"""

    def __init__(self, area: str, area_overrides: dict | None = None):
        """class inititialization

        Args:
            area (str): area name as per clev2er.utils.areas.definitions
            area_overrides (dict|None): dictionary to override area dict definitions
        """
        self.area = area

        self.thisarea = Area(area, area_overrides)

        if self.thisarea.mask:
            self.thismask = self.thisarea.mask

    def plot_points(
        self,
        *data_sets,
        use_default_annotation: bool = True,
        annotation_list: list[Annotation] | None = None,
        logo_image=None,
        logo_position: tuple[float, float, float, float] | None = None,
        output_dir: str = "",
        output_file: str = "",
        dpi: int = 85,
        transparent_background: bool = False,
        map_only: bool = False,
    ):
        """function to plot one or more (lat,lon,val) datasets on polar maps


        Args:
            *data_sets (dict, optional) : data set dictionaries (you can have more than
                    one dataset plotted by providing dataset1_dict,dataset2_dict2,...)
                    Each dictionary contains the (lats,lons,vals) for a data set, and
                    the optional tunable plot parameters for that data set only.
                    Each data_set should consist of
                    {
                        # Required key/vals:
                        "lats": np.array([]),
                        "lons": np.array([]),
                        "vals": np.array([]),
                        #-----------------------------------------------
                        # Optional, otherwise default values are used.
                        #-----------------------------------------------
                        "units": '', # units of vals
                        "name": "unnamed", # str name of vals. Used to label plot.
                                                 # 'unnamed' is used if not provided.
                        "apply_area_mask_to_data": True, # bool, whether to apply the default area's
                                                        # data Mask to this data set
                        # --- flagging bad data for this data set, plotted in mini-map
                        "fill_value": 9999, # fill value in vals to be ignored or None
                        "valid_range": [min,max],# [min,max] or None. allowed vals range. flagged as
                                                 # bad outside this range.
                                                 # default is actual min,max of vals
                        "minimap_val_scalefactor": 1.,# (float) scale the default
                                                      # plot marker for bad data
                        # -- flag type data settings --------------------------------
                        "flag_values": [], # list of flag values. If used vals treated as flag data
                        "flag_names": [], # list of flag names
                        "flag_colors": [] # list of flag colors or colormap name to sample
                        # --- color map, color bar
                        "cmap_name": "RdYlBu_r", # colormap name to use for this dataset
                        "cmap_over_color": "#A85754" or None
                        "cmap_under_color": "#3E4371"  or None
                        "cmap_extend": "both" # 'neither','min', 'max','both'
                        "min_plot_range": None, # set the minimum range for the colorbar.
                                           # if not set min(vals) will be used
                        "max_plot_range": None, # set the maximum range for the colorbar
                        # --- point size, alpha
                        "plot_size_scale_factor": 1., # (float) scale the default plot marker
                        "plot_alpha": 1.0, # transparency of this dataset plot (0..1)
                    }
            use_default_annotation (bool): if True display default dataset annotation else do not
            annotation_list (list[Annotation]|None, optional): list of Annotation objects to display
            logo_image (,optional): logo image to insert in plot as returned by
                                    plt.imread('someimagefile.png')
            logo_position (list,optional) : logo position as an axis rect list:
                                        [left, bottom, width, height] , each are 0..1

            output_dir (str,optional):  output directory to save plots instead of displaying them.
                              if output_file not specified, plot saved with name of 1st data_set and
                              area: <output_dir>/param_<data_set['name']>_<self.area>.png
            output_file (str,optional): optionally override default output plot .png filename.
                              if output_dir specified, saved as <output_dir>/output_file
                              if no output_dir than output_file should contain the full path
            dpi (int,optional): dpi to save image, default=85
            transparent_background (bool, optional): set to have transparent background when saved
                                 as png
            map_only (bool): plot just the map plot (+ colorbar). No histograms or other elements.

        Raises:
            ValueError: if data_set parameters (lat,lon,vals) do not have equal length
        """

        # -----------------------------------------------------------------------------------------
        # Default plot configuration
        # -----------------------------------------------------------------------------------------

        # Default plot parameters. If these are set to None, then the equivalent settings
        # in self.thisarea are used instead if set
        plot_params = {
            "fig_width": 12,
            "fig_height": 10,
            "draw_axis_frame": False,  # (bool|None)
            #  alpha value transparency (alpha value) of background. Float between 0 and
            #   1, or list of floats for multiple backgrounds.
        }

        # If using the simple map (no additional histograms, etc) use these settings
        if map_only:
            plot_params["fig_width"] = 10
            self.thisarea.include_flag_legend = False
            self.thisarea.include_flag_percents = False
            self.thisarea.show_bad_data_map = False
            self.thisarea.show_minimap = False
            self.thisarea.show_histograms = False
            self.thisarea.show_latitude_scatter = False
            self.thisarea.axes = self.thisarea.simple_axes
            self.thisarea.area_long_name_position = self.thisarea.area_long_name_position_simple
            self.thisarea.mask_long_name_position = self.thisarea.mask_long_name_position_simple
            self.thisarea.horizontal_colorbar_axes = self.thisarea.horizontal_colorbar_axes_simple
            self.thisarea.vertical_colorbar_axes = self.thisarea.vertical_colorbar_axes_simple
            self.thisarea.stats_position_y_offset = self.thisarea.stats_position_y_offset_simple
            self.thisarea.stats_position_x_offset = self.thisarea.stats_position_x_offset_simple
            self.thisarea.varname_annotation_position_xy = (
                self.thisarea.varname_annotation_position_xy_simple
            )
        # ------------------------------------------------------------------------------------------
        # Setup plot page
        # ------------------------------------------------------------------------------------------

        fig = plt.figure(figsize=(plot_params["fig_width"], plot_params["fig_height"]))
        # width, height in inches

        # ------------------------------------------------------------------------------------------
        # Load annotations
        #    - 2 types of annotation
        #        - default annotation  (can be disabled)
        #        - custom annotation
        # ------------------------------------------------------------------------------------------

        annot_ax = fig.add_axes(
            (0.0, 0.0, 1.0, 1.0), zorder=10
        )  # left, bottom, width, height (fractions of axes)
        annot_ax.get_xaxis().set_visible(False)
        annot_ax.get_yaxis().set_visible(False)
        annot_ax.axis("off")

        # Draw all the annotations

        final_annotation_list = []
        if annotation_list is not None and len(annotation_list) > 0:
            final_annotation_list.extend(annotation_list)
        if use_default_annotation:
            try:
                dsname = data_sets[0].get("name", "unnamed")
            except IndexError:
                dsname = "unnamed"
            if len(dsname) > 14:
                font_size = 13
            elif len(dsname) > 12 and len(dsname) <= 14:
                font_size = 16
            else:
                font_size = 18
            if len(data_sets) > 0:
                final_annotation_list.append(
                    Annotation(
                        self.thisarea.varname_annotation_position_xy[0],
                        self.thisarea.varname_annotation_position_xy[1],
                        data_sets[0].get("name", "unnamed"),
                        {
                            "boxstyle": "round",  # Style of the box (e.g.,'round','square')
                            "facecolor": "aliceblue",  # Background color of the box
                            "alpha": 1.0,  # Transparency of the box (0-1)
                            "edgecolor": "lightgrey",  # Color of the box edge
                        },
                        font_size,
                    )
                )
                final_annotation_list.append(
                    Annotation(
                        self.thisarea.varname_annotation_position_xy[0] - 0.01,
                        self.thisarea.varname_annotation_position_xy[1] + 0.04,
                        "Variable plotted:",
                        fontsize=9,
                    )
                )
                if self.thisarea.area_long_name_position is not None:
                    final_annotation_list.append(
                        Annotation(
                            self.thisarea.area_long_name_position[0],
                            self.thisarea.area_long_name_position[1],
                            self.thisarea.long_name,
                            fontsize=self.thisarea.area_long_name_fontsize,
                        )
                    )

                if self.thisarea.mask_long_name_position is not None:
                    if bool(
                        data_sets[0].get(
                            "apply_area_mask_to_data", self.thisarea.apply_area_mask_to_data
                        )
                    ):
                        if self.thisarea.mask is not None:
                            final_annotation_list.append(
                                Annotation(
                                    self.thisarea.mask_long_name_position[0],
                                    self.thisarea.mask_long_name_position[1],
                                    f"Data mask: {self.thisarea.mask.mask_long_name}",
                                    fontsize=self.thisarea.mask_long_name_fontsize,
                                )
                            )
                    else:
                        final_annotation_list.append(
                            Annotation(
                                self.thisarea.mask_long_name_position[0],
                                self.thisarea.mask_long_name_position[1],
                                "Data mask applied: None",
                                fontsize=self.thisarea.mask_long_name_fontsize,
                            )
                        )

        if final_annotation_list is not None:
            for annot in final_annotation_list:
                annot_ax.text(
                    annot.xpos,
                    annot.ypos,
                    annot.text,
                    fontsize=annot.fontsize,
                    fontweight=annot.fontweight,
                    color=annot.color,
                    transform=annot_ax.transAxes,
                    bbox=annot.bbox,
                )

        # -----------------------------------------------------------------------------
        # Logo Images
        # -----------------------------------------------------------------------------

        if logo_image is not None:
            if logo_position is None:
                logo_position = (0.0, 0.0, 1.0, 1.0)
            newax = fig.add_axes(logo_position, frameon=False)
            newax.imshow(logo_image, zorder=1)
            newax.axis("off")

        # ------------------------------------------------------------------------------------------
        # Setup Axis, Projection and Extent for Area  (north or south polar stereo)
        #    either by areas:
        #       lower left corner lat,lon, width, height
        #       centre lat,lon, width, height
        #       bounding latitude for circular areas around pole
        # ------------------------------------------------------------------------------------------

        ax, dataprj, circle = self.setup_projection_and_extent(
            self.thisarea.axes, draw_axis_frame=plot_params["draw_axis_frame"]
        )

        # ------------------------------------------------------------------------------------------
        # Set map backgrounds
        # ------------------------------------------------------------------------------------------

        ax.set_facecolor(self.thisarea.background_color)

        # ------------------------------------------------------------------------------------------
        # Add a Background image
        #    from background parameter which can be: None, single_str, [str1, str2]
        #       if None: use self.thisarea.background_image
        #       if single_str, use this for background string
        #       if [str1, str2], apply backgrounds str1, str2 in order given
        #
        #   background_alpha=None, # transparency (alpha value) of background. Float between 0 and
        #   1, or list of floats for multiple backgrounds.
        #   if None, then use default value for area: self.thisarea.background_image_alpha
        # ------------------------------------------------------------------------------------------

        # use default background if no background provided

        background = self.thisarea.background_image

        # form a list of backgrounds (even if single background)
        if isinstance(background, list):
            backgrounds = background
        else:
            backgrounds = [background]

        # form a list of background_alpha names to apply
        background_alpha = self.thisarea.background_image_alpha

        if isinstance(background_alpha, list):
            background_alphas = np.array(background_alpha)
        else:
            background_alphas = np.array([background_alpha])

        # form a list of background_resolution names to apply
        background_resolution = self.thisarea.background_image_resolution

        if isinstance(background_resolution, list):
            background_resolutions = background_resolution
        else:
            background_resolutions = [background_resolution]

        if len(background_alphas) != len(backgrounds):
            log.warning("Number of background_alphas does not match number of backgrounds.")
            background_alphas = np.full(len(backgrounds), background_alphas[0])

        if len(background_resolutions) != len(backgrounds):
            log.warning("Number of background_resolutions does not match number of backgrounds.")
            background_resolutions = background_resolutions * len(backgrounds)

        # display each background in turn
        hillshade_params = self.thisarea.hillshade_params
        for i, thisbackground in enumerate(backgrounds):
            if isinstance(hillshade_params, dict):
                bg_hillshade_params = hillshade_params.copy()
                bg_hillshade_params.update({"alpha": background_alphas[i]})
            else:
                bg_hillshade_params = {"alpha": background_alphas[i]}
            Background(thisbackground, self.thisarea).load(
                ax,
                dataprj,
                resolution=background_resolutions[i],
                alpha=background_alphas[i],
                hillshade_params=bg_hillshade_params,
            )

        # ------------------------------------------------------------------------------------------
        #   Overlay mask polygon
        # ------------------------------------------------------------------------------------------

        self.draw_area_polygon_mask(
            ax, self.thisarea.show_polygon_mask, self.thisarea.polygon_mask_color, dataprj
        )

        #  draw mini-map of bad values
        self.draw_minimap()

        # ------------------------------------------------------------------------------------------
        # Load data sets
        # ------------------------------------------------------------------------------------------
        ds_name_0 = "unnamed"
        num_data_sets = len(data_sets)
        if num_data_sets > 0:
            log.info("Loading %d data sets", num_data_sets)

            for ds_num, data_set in enumerate(data_sets):
                print(f"loading data set {ds_num}: {data_set.get('name','unnamed')}")

                is_flag_data = len(data_set.get("flag_values", [])) > 0

                lats = data_set.get("lats", np.array([]))
                lons = data_set.get("lons", np.array([]))
                lons = np.array(lons) % 360  # ensure 0..360 degs E
                vals = data_set.get("vals", np.array([]))

                n_vals = len(vals)

                if n_vals != len(lats):
                    raise ValueError(
                        f"length of vals array must equal lats array in data set {ds_num}"
                    )
                if n_vals != len(lons):
                    raise ValueError(
                        f"length of vals array must equal lons array in data set {ds_num}"
                    )

                # convert to ndarray if a list
                if not isinstance(lats, np.ndarray):
                    lats = np.asarray(lats)
                if not isinstance(lons, np.ndarray):
                    lons = np.asarray(lons)
                if not isinstance(vals, np.ndarray):
                    vals = np.asarray(vals)

                # Check if data is not 1-d. If n-d > 1, flatten to 1-d
                if len(np.shape(lats)) > 1:
                    lats = lats.flatten()
                if len(np.shape(lons)) > 1:
                    lons = lons.flatten()
                if len(np.shape(vals)) > 1:
                    vals = vals.flatten()

                # ------------------------------------------------------------------------------
                # check lats,lons for valid values before plotting
                # ------------------------------------------------------------------------------

                # Convert None to np.nan and ensure the array is of float type
                lats = np.array(lats, dtype=float)
                lons = np.array(lons, dtype=float)

                # Test for masked arrays
                if ma.is_masked(lats):
                    lats[lats.mask.nonzero()] = np.nan
                if ma.is_masked(lons):
                    lons[lons.mask.nonzero()] = np.nan

                # Step 1: Filter for valid values
                # Assuming latitude values must be between -90 and 90, and longitude
                # between -180 and 180 or 0 to 360
                valid_lat = (lats >= -90) & (lats <= 90)
                valid_long = (lons >= 0) & (lons <= 360)

                # Handling NaNs or None for both lats and lons
                valid_lat = valid_lat & ~np.isnan(lats)
                valid_long = valid_long & ~np.isnan(lons)

                # Step 3: Identify common indices
                valid_indices = np.where(valid_lat & valid_long)[0]

                if valid_indices.size == 0:
                    log.error(
                        "No valid latitude and longitude values in dataset %s",
                        data_set.get("name", f"unnamed_{ds_num}"),
                    )
                    continue

                lats = lats[valid_indices]
                lons = lons[valid_indices]
                vals = vals[valid_indices]

                log.info(
                    "%d valid lat/lon values found for dataset %s",
                    lats.size,
                    data_set.get("name", f"unnamed_{ds_num}"),
                )

                # ------------------------------------------------------------------------------
                # Area Mask data sets
                # ------------------------------------------------------------------------------

                # ------------------------------------------------------------------------------
                # All areas are filtered for the area's lat/lon bounds
                # ------------------------------------------------------------------------------

                # Lat/Lon bounds filter
                lats, lons, inside_area, n_inside = self.thisarea.inside_latlon_bounds(lats, lons)
                if n_inside > 0:
                    vals = vals[inside_area]
                else:
                    log.error("No data inside lat/lon bounds for data set %d", ds_num)
                    continue

                log.info("Number of values inside lat/lon bounds %d of %d", n_inside, n_vals)

                # ------------------------------------------------------------------------------
                # All areas are filtered for the area's extent bounds
                #  (automatically ignored by circular areas)
                # ------------------------------------------------------------------------------

                (
                    lats,
                    lons,
                    x_inside,
                    y_inside,
                    inside_area,
                    n_inside,
                ) = self.thisarea.inside_xy_extent(lats, lons)
                if n_inside > 0:
                    vals = vals[inside_area]
                else:
                    log.error("No data inside extent bounds for data set %d", ds_num)
                    continue
                log.info("Number of values inside extent bounds %d of %d", n_inside, n_vals)

                # ------------------------------------------------------------------------------
                # Optional Mask filtering : grid masks, polygon masks, etc
                # ------------------------------------------------------------------------------

                apply_area_mask = data_set.get(
                    "apply_area_mask_to_data", self.thisarea.apply_area_mask_to_data
                )

                if apply_area_mask:
                    log.info("Masking xy data with area's data mask..")

                    inside_area, n_inside = self.thisarea.inside_mask(x_inside, y_inside)
                    if n_inside > 0:
                        vals = vals[inside_area]
                        lats = lats[inside_area]
                        lons = lons[inside_area]
                    else:
                        log.error("No data inside mask for data set %d", ds_num)
                        continue
                    log.info("Number of values inside mask %d of %d", n_inside, n_vals)

                # ------------------------------------------------------------------------------
                # Check vals for Nan and FillValue before plotting
                # ------------------------------------------------------------------------------

                # convert None to Nan
                try:
                    vals = np.array(vals, dtype=float)
                except ValueError:
                    log.error("invalid value type in dataset found. Must be int or float")
                    continue

                # find Nan values in data ------------------------------------------------------
                nan_vals_bool = np.isnan(vals)
                percent_nan = np.mean(nan_vals_bool) * 100.0
                nan_indices = np.where(nan_vals_bool)[0]
                if nan_indices.size > 0:
                    nan_lats = lats[nan_indices]
                    nan_lons = lons[nan_indices]
                else:
                    nan_lats = np.array([])
                    nan_lons = np.array([])

                log.info("percent Nan %.2f", percent_nan)

                scatter = None
                cmap = None

                # find out of range values in data -------------------------------------------------

                if is_flag_data:
                    outside_vals_bool = (vals < np.min(data_set.get("flag_values"))) | (
                        vals > np.max(data_set.get("flag_values"))
                    )
                    percent_outside = np.mean(outside_vals_bool) * 100.0
                else:
                    if (
                        data_set.get("valid_range") is not None
                        and len(data_set.get("valid_range")) != 2
                    ):
                        log.error("valid_range plot parameter must be of type [min,max]")
                    if (
                        data_set.get("valid_range") is not None
                        and len(data_set.get("valid_range")) == 2
                    ):
                        outside_vals_bool = np.zeros_like(vals, dtype=bool)
                        if data_set.get("valid_range")[0] is not None:
                            outside_vals_bool |= vals < data_set.get("valid_range")[0]
                        if data_set.get("valid_range")[1] is not None:
                            outside_vals_bool |= vals > data_set.get("valid_range")[1]
                        percent_outside = np.mean(outside_vals_bool) * 100.0
                    else:
                        percent_outside = 0.0
                        outside_vals_bool = np.full_like(vals, False, bool)

                outside_indices = np.where(outside_vals_bool)[0]
                if outside_indices.size > 0:
                    outside_lats = lats[outside_indices]
                    outside_lons = lons[outside_indices]
                else:
                    outside_lats = np.array([])
                    outside_lons = np.array([])

                log.info("percent outside valid range %.2f", percent_outside)

                # find fill values -------------------------------------------------------------
                if data_set.get("fill_value") is not None:
                    log.info("finding fill_value %s", str(data_set.get("fill_value")))
                    fv_vals_bool = vals == data_set["fill_value"]
                    percent_fv = np.mean(fv_vals_bool) * 100.0
                else:
                    percent_fv = 0.0
                    fv_vals_bool = np.full_like(vals, False, bool)

                log.info("percent FV %.2f", percent_fv)

                fv_indices = np.where(fv_vals_bool)[0]
                if fv_indices.size > 0:
                    fv_lats = lats[fv_indices]
                    fv_lons = lons[fv_indices]
                else:
                    fv_lats = np.array([])
                    fv_lons = np.array([])

                valid_vals_bool = ~nan_vals_bool & ~fv_vals_bool & ~outside_vals_bool

                valid_indices = np.where(valid_vals_bool)[0]
                if valid_indices.size > 0:
                    vals = vals[valid_indices]
                    lats = lats[valid_indices]
                    lons = lons[valid_indices]
                else:
                    vals = np.array([])
                    lats = np.array([])
                    lons = np.array([])

                percent_valid = np.mean(valid_vals_bool) * 100.0

                # ------------------------------------------------------------------------------
                # Plot data
                # ------------------------------------------------------------------------------

                if valid_indices.size > 0:
                    # Get colormap info for this dataset
                    cmap_info = {
                        "cmap_name": data_set.get("cmap_name", self.thisarea.cmap_name),
                        "cmap_over_color": data_set.get(
                            "cmap_over_color", self.thisarea.cmap_over_color
                        ),
                        "cmap_under_color": data_set.get(
                            "cmap_under_color", self.thisarea.cmap_under_color
                        ),
                        "cmap_extend": data_set.get("cmap_extend", self.thisarea.cmap_extend),
                        "min_plot_range": data_set.get("min_plot_range", np.nanmin(vals)),
                        "max_plot_range": data_set.get("max_plot_range", np.nanmax(vals)),
                    }

                    if is_flag_data:
                        # Plot flag values
                        self.plot_flag_data(
                            fig,
                            ax,
                            lats,
                            lons,
                            vals,
                            data_set,
                        )
                    else:
                        # Plot normal values
                        scatter, cmap = self.plot_data(
                            ax,
                            lats,
                            lons,
                            vals,
                            cmap_info,
                            data_set.get("plot_size_scale_factor", 1.0),
                            data_set.get("plot_alpha", 1.0),
                        )

                # Only draw colorbar and histograms of 1st data set
                if ds_num == 0:
                    #  draw mini-map of bad values
                    self.draw_minimap_bad(
                        percent_valid,
                        nan_lats,
                        nan_lons,
                        percent_nan,
                        fv_lats,
                        fv_lons,
                        percent_fv,
                        outside_lats,
                        outside_lons,
                        percent_outside,
                        data_set,
                    )

                    ds_name_0 = data_set.get("name", "unnamed")
                    if valid_indices.size > 0 and not is_flag_data and scatter is not None:
                        if self.thisarea.draw_colorbar:
                            cbar = self.draw_colorbar(
                                data_set,
                                fig,
                                scatter,  # pylint: disable=used-before-assignment
                                data_set.get("name", "unnamed"),
                                data_set.get("units", "no units"),
                            )

                            self.draw_stats(cbar, vals)

                        if self.thisarea.show_histograms and cmap is not None:
                            self.draw_histograms(
                                fig,
                                vals,
                                data_set.get("min_plot_range", np.nanmin(vals)),
                                data_set.get("max_plot_range", np.nanmax(vals)),
                                data_set.get("units", "no units"),
                                cmap,  # pylint: disable=used-before-assignment
                            )

                        if self.thisarea.show_latitude_scatter:
                            self.draw_latitude_vs_vals_plot(
                                fig,
                                vals,
                                lats,
                                data_set.get("name", "unnamed"),
                                data_set.get("units", "no units"),
                            )

        # ----------------------------------------------------------------------------------------
        # Optionally overlay a hillshade layer
        # ----------------------------------------------------------------------------------------

        if self.thisarea.apply_hillshade_to_vals:
            log.info("Applying hillshade effect to plotted parameter...")

            Background("hillshade", self.thisarea).load(
                ax,
                dataprj,
                hillshade_params=self.thisarea.hillshade_params,
                zorder=21,
            )

        # ----------------------------------------------------------------------------------------
        # Overlay coastlines
        # ----------------------------------------------------------------------------------------
        print("drawing coastline for main map..")

        use_cartopy_coastline = self.thisarea.use_cartopy_coastline
        self.draw_coastlines(
            ax,
            dataprj,
            self.thisarea.coastline_color,
            self.thisarea.draw_coastlines,
            use_antarctica_medium_coastline=self.thisarea.use_antarctica_medium_coastline,
            use_cartopy_coastline=use_cartopy_coastline,
        )

        # ----------------------------------------------------------------------------------------
        # Overlay latitude, longitude grid lines as per area specification
        # ----------------------------------------------------------------------------------------

        self.draw_gridlines(
            ax,
            self.thisarea.show_gridlines,
            self.thisarea.gridline_color,
            circle,
            draw_gridlabels=self.thisarea.draw_gridlabels,
            gridlabel_color=self.thisarea.gridlabel_color,
            inner_gridlabel_color=self.thisarea.inner_gridlabel_color,
        )

        # ----------------------------------------------------------------------------------------
        #   Draw map scale bar
        # ----------------------------------------------------------------------------------------

        self.draw_mapscale_bar(ax, dataprj)

        # -----------------------------------------------------------------------------------------
        # Show page
        # -----------------------------------------------------------------------------------------
        if output_dir or output_file:
            if output_dir and output_file:
                plot_filename = f"{output_dir}/{output_file}"
            elif output_file and not output_dir:
                plot_filename = output_file
            elif output_dir and not output_file:
<<<<<<< HEAD
                plot_filename = f"{output_dir}/param_{ds_name_0}_{self.area}.png"
            else:
                raise ValueError("neither output_dir or output_file set")
=======
                _ds_name_0 = ds_name_0.replace("/", "_")
                plot_filename = f"{output_dir}/param_{_ds_name_0}_{self.area}.png"
            else:
                raise ValueError("Neither outputdir or output_file provided")
>>>>>>> 18ab53a5
            if ".png" != plot_filename[-4:]:
                plot_filename += ".png"
            log.info("Saving plot to %s at %d dpi", plot_filename, dpi)
            plt.savefig(plot_filename, dpi=dpi, transparent=transparent_background)

        else:
            plt.show()
            plt.close()

    def draw_stats(self, cbar, vals: np.ndarray):
        """plot stats info (min,max,mean,std,MAD,nvals) of vals
           positioned around colorbar axes

        Args:
            cbar (Axes): colorbar axes instance
            vals (np.ndarray): values array (after Nan filtering) used to calculate and draw stats
                               info
        """
        # Step 1: Get the colorbar's bounding box in figure coordinates
        bbox = cbar.ax.get_window_extent().transformed(plt.gcf().transFigure.inverted())

        if self.thisarea.position_stats_manually:
            nvals_str = r"$\bf{nvals} $" + f"={len(vals)}"
            plt.gcf().text(
                bbox.x0 + self.thisarea.nvals_position[0],
                bbox.y1 + self.thisarea.nvals_position[1],
                nvals_str,
                ha="left",
                va="bottom",
            )
            std_str = r"$\bf{stdev} $" + f"={np.std(vals):.2f}"
            plt.gcf().text(
                bbox.x0 + self.thisarea.stdev_position[0],
                bbox.y1 + self.thisarea.stdev_position[1],
                std_str,
                ha="left",
                va="bottom",
            )
            min_str = r"$\bf{min} $" + f"={np.min(vals):.2f}"
            plt.gcf().text(
                bbox.x0 + self.thisarea.min_position[0],
                bbox.y1 + self.thisarea.min_position[1],
                min_str,
                ha="left",
                va="bottom",
            )
            max_str = r"$\bf{max} $" + f"={np.max(vals):.2f}"
            plt.gcf().text(
                bbox.x0 + self.thisarea.max_position[0],
                bbox.y1 + self.thisarea.max_position[1],
                max_str,
                ha="left",
                va="bottom",
            )
            mad_str = r"$\bf{MAD} $" + f"={calculate_mad(vals):.2f}"
            plt.gcf().text(
                bbox.x0 + self.thisarea.mad_position[0],
                bbox.y1 + self.thisarea.mad_position[1],
                mad_str,
                ha="left",
                va="bottom",
            )
            median_str = r"$\bf{median} $" + f"={np.median(vals):.2f}"
            plt.gcf().text(
                bbox.x0 + self.thisarea.median_position[0],
                bbox.y1 + self.thisarea.median_position[1],
                median_str,
                ha="left",
                va="bottom",
            )
            mean_str = r"$\bf{mean} $" + f"={np.mean(vals):.2f}"
            plt.gcf().text(
                bbox.x0 + self.thisarea.mean_position[0],
                bbox.y1 + self.thisarea.mean_position[1],
                mean_str,
                ha="left",
                va="bottom",
            )

        elif self.thisarea.colorbar_orientation == "vertical":
            # Step 2: Calculate positions for the text for a vertical colorbar
            # Adjust these values as needed for your specific figure layout
            offset_y = 0.017  # Vertical offset from the colorbar ends
            text_bottom_y = bbox.y0 - offset_y
            text_top_y = bbox.y1 + offset_y
            text_x = bbox.x0 + (bbox.width / 2)  # Horizontally centered

            # Step 3: Add text to the top and bottom of the colorbar
            min_str = r"$\bf{min} $" + f"={np.min(vals):.2f}"
            max_str = r"$\bf{max} $" + f"={np.max(vals):.2f}"
            mean_str = r"$\bf{mean} $" + f"={np.mean(vals):.2f}"
            median_str = r"$\bf{median} $" + f"={np.median(vals):.2f}"
            std_str = r"$\bf{stdev} $" + f"={np.std(vals):.2f}"
            mad_str = r"$\bf{MAD} $" + f"={calculate_mad(vals):.2f}"
            nvals_str = r"$\bf{nvals} $" + f"={len(vals)}"

            plt.gcf().text(text_x, text_bottom_y, min_str, ha="center", va="top")
            plt.gcf().text(text_x, text_top_y, max_str, ha="center", va="bottom")
            text_x -= 0.05
            yoffset = 0.025
            text_top_y += 0.04
            plt.gcf().text(
                text_x + self.thisarea.stats_position_x_offset,
                text_top_y + self.thisarea.stats_position_y_offset,
                mean_str,
                ha="left",
                va="bottom",
            )
            text_top_y += yoffset
            plt.gcf().text(
                text_x + self.thisarea.stats_position_x_offset,
                text_top_y + self.thisarea.stats_position_y_offset,
                median_str,
                ha="left",
                va="bottom",
            )
            text_top_y += yoffset
            plt.gcf().text(
                text_x + self.thisarea.stats_position_x_offset,
                text_top_y + self.thisarea.stats_position_y_offset,
                std_str,
                ha="left",
                va="bottom",
            )
            text_top_y += yoffset
            plt.gcf().text(
                text_x + self.thisarea.stats_position_x_offset,
                text_top_y + self.thisarea.stats_position_y_offset,
                mad_str,
                ha="left",
                va="bottom",
            )
            text_top_y += yoffset
            plt.gcf().text(
                text_x + self.thisarea.stats_position_x_offset,
                text_top_y + self.thisarea.stats_position_y_offset,
                nvals_str,
                ha="left",
                va="bottom",
            )

        else:  # horizontal colorbar
            # Step 2: Calculate positions for the text
            # Adjust these values as needed for your specific figure layout
            offset_x = 0.005  # Horizontal offset from the colorbar ends
            text_left_x = bbox.x0 - offset_x
            text_right_x = bbox.x1 + offset_x
            text_y = bbox.y0 + (bbox.height / 2)  # Vertically centered

            # Step 3: Add text to the left and right of the colorbar
            min_str = f"min:{np.min(vals):.2f}"
            if len(min_str) > 11:
                min_str = f"{np.min(vals):.2f}"
            max_str = f"min:{np.max(vals):.2f}"
            if len(max_str) > 11:
                max_str = f"{np.max(vals):.2f}"
            plt.gcf().text(text_left_x, text_y, min_str, ha="right", va="center")
            plt.gcf().text(text_right_x, text_y, max_str, ha="left", va="center")
            text_y += 0.04
            text_left_x -= 0.04

            plt.gcf().text(
                text_left_x + self.thisarea.stats_position_x_offset,
                text_y + self.thisarea.stats_position_y_offset,
                r"$\bf{MAD}: $" + f"{calculate_mad(vals):.2f}",
                ha="left",
                va="center",
            )
            text_y += 0.02
            plt.gcf().text(
                text_left_x + self.thisarea.stats_position_x_offset,
                text_y + self.thisarea.stats_position_y_offset,
                r"$\bf{mean}: $" + f"{np.mean(vals):.2f}",
                ha="left",
                va="center",
            )
            text_y += 0.02
            plt.gcf().text(
                text_left_x + self.thisarea.stats_position_x_offset,
                text_y + self.thisarea.stats_position_y_offset,
                r"$\bf{median}: $" + f"{np.median(vals):.2f}",
                ha="left",
                va="center",
            )
            text_y += 0.02
            plt.gcf().text(
                text_left_x + self.thisarea.stats_position_x_offset,
                text_y + self.thisarea.stats_position_y_offset,
                r"$\bf{std}: $" + f"{np.std(vals):.2f}",
                ha="left",
                va="center",
            )
            text_y += 0.02
            plt.gcf().text(
                text_left_x + self.thisarea.stats_position_x_offset,
                text_y + self.thisarea.stats_position_y_offset,
                r"$\bf{nvals}: $" + f"{len(vals)}",
                ha="left",
                va="center",
            )

    def draw_minimap_bad(
        self,
        percent_valid: float,
        nan_lats: np.ndarray,
        nan_lons: np.ndarray,
        percent_nan: float,
        fv_lats: np.ndarray,
        fv_lons: np.ndarray,
        percent_fv: float,
        outside_lats: np.ndarray,
        outside_lons: np.ndarray,
        percent_outside: float,
        dataset_params: dict,
    ):
        """draw a minimap to show Nan, FV and out of range values

        Args:
            percent_valid (float): percent of valid data in area
            nan_lats (np.ndarray): latitude locations corresponding to Nan data
            nan_lons (np.ndarray): longitude locations corresponding to Nan data
            percent_nan (float): percent of Nan values in area
            fv_lats (np.ndarray): latitude locations corresponding to FV data
            fv_lons (np.ndarray): longitude locations corresponding to FV data
            percent_fv (float): percent of Fill value values in area
            outside_lats (np.ndarray): latitude locations corresponding to out of range data
            outside_lons (np.ndarray): longitude locations corresponding to out of range data
            percent_outside (float): percent of out of range values in area
            dataset_params (dict): data set parameters
        """
        if not self.thisarea.show_bad_data_map:
            log.info("drawing show_bad_data_map disabled")
            return
        log.info("drawing show_bad_data_map")
        (
            ax_minimap,
            dataprj_minimap,
            circle_minimap,
        ) = self.setup_projection_and_extent(self.thisarea.bad_data_minimap_axes, global_view=False)
        Background("basic_land", self.thisarea).load(
            ax_minimap, dataprj_minimap, include_features=False, resolution="low"
        )

        self.draw_coastlines(
            ax_minimap,
            dataprj_minimap,
            "grey",
            draw_coastlines=True,
            use_cartopy_coastline=self.thisarea.bad_data_minimap_coastline_resolution,
            use_antarctica_medium_coastline=False,
        )

        if self.thisarea.bad_data_minimap_draw_gridlines:
            self.draw_gridlines(
                ax_minimap,
                True,
                self.thisarea.bad_data_minimap_gridlines_color,
                circle_minimap,
                draw_gridlabels=False,
                gridlabel_color=self.thisarea.gridlabel_color,
                inner_gridlabel_color=self.thisarea.inner_gridlabel_color,
                latitude_lines=self.thisarea.bad_data_latitude_lines,
                longitude_lines=self.thisarea.bad_data_longitude_lines,
                zorder=0,
                for_minimap=True,
            )

        # plot Nan values
        if nan_lons.size > 0:
            ax_minimap.scatter(
                nan_lons,
                nan_lats,
                marker=".",
                c="r",
                s=36
                * dataset_params.get(
                    "bad_data_minimap_val_scalefactor",
                    self.thisarea.bad_data_minimap_val_scalefactor,
                ),
                transform=ccrs.PlateCarree(),
                label=f"Nan {percent_nan:.2f}%",
            )

        # plot FV values
        if fv_lons.size > 0:
            ax_minimap.scatter(
                fv_lons,
                fv_lats,
                marker=".",
                c="orange",
                s=36
                * dataset_params.get(
                    "bad_data_minimap_val_scalefactor",
                    self.thisarea.bad_data_minimap_val_scalefactor,
                ),
                transform=ccrs.PlateCarree(),
                label=f"FV {percent_fv:.2f}%",
            )

        # plot outside range values
        if outside_lons.size > 0:
            ax_minimap.scatter(
                outside_lons,
                outside_lats,
                marker=".",
                c="pink",
                s=36
                * dataset_params.get(
                    "bad_data_minimap_val_scalefactor",
                    self.thisarea.bad_data_minimap_val_scalefactor,
                ),
                transform=ccrs.PlateCarree(),
                label=f"<|> {percent_outside:.2f}%",
            )
        if (nan_lons.size == 0) and (outside_lons.size == 0) and (fv_lons.size == 0):
            ax_minimap.scatter([], [], marker=".", s=1, label="Bad Data")
        ax_minimap.legend(
            loc="upper right", bbox_to_anchor=self.thisarea.bad_data_minimap_legend_pos
        )

        ax_minimap.text(
            0.44,
            1.05,
            f"Valid in area: {percent_valid:.2f}% ",
            fontsize=9,
            transform=ax_minimap.transAxes,
            horizontalalignment="center",
            verticalalignment="center",
        )

    def draw_minimap(
        self,
    ):
        """draw a minimap to show Nan, FV and out of range values

        Args:

        """
        if not self.thisarea.show_minimap:
            log.info("drawing mini-map disabled")
            return
        log.info("drawing mini-map")
        (
            ax_minimap,
            dataprj_minimap,
            circle_minimap,
        ) = self.setup_projection_and_extent(self.thisarea.minimap_axes, global_view=True)
        Background("basic_land", self.thisarea).load(
            ax_minimap, dataprj_minimap, include_features=False, resolution="low"
        )

        self.draw_coastlines(
            ax_minimap,
            dataprj_minimap,
            "grey",
            draw_coastlines=True,
            use_cartopy_coastline="low",
            use_antarctica_medium_coastline=False,
        )

        if self.thisarea.minimap_draw_gridlines:
            if self.thisarea.hemisphere == "north":
                self.draw_gridlines(
                    ax_minimap,
                    True,
                    "black",
                    circle_minimap,
                    draw_gridlabels=False,
                    gridlabel_color=self.thisarea.gridlabel_color,
                    inner_gridlabel_color=self.thisarea.inner_gridlabel_color,
                    latitude_lines=[50, 70],
                    longitude_lines=[0, 60, 120, 180, -120, -60],
                    zorder=0,
                    for_minimap=True,
                )
            else:
                self.draw_gridlines(
                    ax_minimap,
                    True,
                    "black",
                    circle_minimap,
                    draw_gridlabels=False,
                    gridlabel_color=self.thisarea.gridlabel_color,
                    inner_gridlabel_color=self.thisarea.inner_gridlabel_color,
                    latitude_lines=[-50, -70],
                    longitude_lines=[0, 60, 120, 180, -120, -60],
                    zorder=0,
                    for_minimap=True,
                )
        if self.thisarea.minimap_circle:
            circle_color = self.thisarea.minimap_circle[3]
            projx1, projy1 = dataprj_minimap.transform_point(
                self.thisarea.minimap_circle[1],
                self.thisarea.minimap_circle[0],
                ccrs.Geodetic(),
            )  # get proj coord of (lon,lat)
            ax_minimap.add_patch(
                mpatches.Circle(
                    xy=(projx1, projy1),
                    radius=self.thisarea.minimap_circle[2],
                    color=circle_color,
                    alpha=0.3,
                    transform=dataprj_minimap,
                    zorder=30,
                )
            )

    def draw_latitude_vs_vals_plot(
        self, fig: Figure, vals: np.ndarray, lats: np.ndarray, varname: str, units: str
    ):
        """plot latitude vs vals

        Args:
            fig (Figure): plot figure
            vals (np.ndarray): values to be plotted
            lats (np.ndarray): latitude values in degrees
            varname (str): name of data set
            units (str): units of data set
        """

        lat_axes = fig.add_axes(
            self.thisarea.latvals_axes,
        )  # left, bottom, width, height (fractions of axes)
        lat_axes.scatter(lats.tolist(), vals, marker="D", s=0.1)
        lat_axes.set_ylabel(f"{varname} ({units})")
        lat_axes.set_xlabel("Latitude (degs)")

    def draw_histograms(
        self,
        fig,
        vals: np.ndarray,
        min_plot_range: float,
        max_plot_range: float,
        varunits: str,
        cmap,
    ):
        """draw two histograms of plot range and full range

        Args:
            fig (Figure): plot figure
            vals (np.ndarray): values to be histogrammed
            min_plot_range (float): minimum plot range
            max_plot_range (float): maximum plot range
            varunits (str): units of vals
            cmap (_type_): colormap instance
        """

        if len(vals) < 2:
            log.error("not enough values to create histogram")
            return
        if np.nanmin(vals) == np.nanmax(vals):
            log.error("can't create histogram from equal values")
            return

        hist_axes = fig.add_axes(
            self.thisarea.histogram_plotrange_axes
        )  # left, bottom, width, height (fractions of axes)

        _, bins, patches = hist_axes.hist(
            np.array(vals),
            120,
            range=[min_plot_range, max_plot_range],
            density=1,
            facecolor="darkblue",
            alpha=0.75,
            orientation="horizontal",
        )
        bin_centers = 0.5 * (bins[:-1] + bins[1:])
        col = bin_centers - min(bin_centers)
        col /= max(col)

        for c, p in zip(col, patches):
            plt.setp(p, "facecolor", cmap(c))

        hist_axes.set_xticklabels([])
        hist_axes.get_xaxis().set_visible(False)
        hist_axes.set_facecolor("white")

        hist_axes.text(0.05, -0.05, "Plot Range", fontsize=10, transform=hist_axes.transAxes)

        # -----------------------------------------------------------------------------------------
        # Histogram (full range) in single color
        # -----------------------------------------------------------------------------------------
        hist_axes = fig.add_axes(
            self.thisarea.histogram_fullrange_axes
        )  # left, bottom, width, height (fractions of axes)

        _, bins, patches = hist_axes.hist(
            vals,
            120,
            range=[np.nanmin(vals), np.nanmax(vals)],
            density=True,
            facecolor="darkblue",
            alpha=0.75,
            orientation="horizontal",
        )

        hist_axes.set_xticklabels([])
        hist_axes.get_xaxis().set_visible(False)
        hist_axes.set_facecolor("white")
        hist_axes.text(0.05, -0.05, "Full Range", fontsize=10, transform=hist_axes.transAxes)
        hist_axes.set_ylabel(f"({varunits})")

    def draw_mapscale_bar(self, ax, dataprj):
        """draw the map scale bar in km

        Args:
            ax (GeoAxis): the main map plot axis
            dataprj (): the data projection
        """

        print("Adding map scale bar")

        if self.thisarea.show_scalebar is False:
            return

        mapscale = self.thisarea.mapscale

        # Centre point of scale bar in data coordinates (m)
        cx, cy = self.thisarea.latlon_to_xy(mapscale[1], mapscale[0])

        print(
            "Scalebar location latlon == x,y",
            mapscale[0],
            mapscale[1],
            cx,
            cy,
        )

        print("Scalebar width", mapscale[4])
        cx0 = cx - (mapscale[4] * 1e3) / 2.0
        cx1 = cx + (mapscale[4] * 1e3) / 2.0

        ax.plot(
            [cx0, cx1],
            [cy, cy],
            color=mapscale[5],
            linewidth=2,
            marker="|",
            markersize=9,
            transform=dataprj,
            zorder=30,
        )

        ax.text(
            cx0 + (cx1 - cx0) / 3,
            cy + mapscale[6] * 1e3,
            "km",
            transform=dataprj,
            color=mapscale[5],
            fontsize=9,
            zorder=30,
        )

        ax.text(
            cx0 + (cx1 - cx0) / 3,
            cy - 2 * mapscale[6] * 1e3,
            f"{mapscale[4]}",
            transform=dataprj,
            color=mapscale[5],
            fontsize=9,
            zorder=30,
        )

    def draw_colorbar(self, dataset: dict, fig, scatter, varname: str, varunits: str):
        """draw the colorbar

        Args:
            dataset (dict): the data set dict
            fig (Figure): the plot figure
            scatter (_type_): _description_
            varname (str): name of data set
            varunits (str): units of data set
        Returns:
            colorbar_axes(Axes): Axes instance for the colorbar
        """

        if self.thisarea.colorbar_orientation == "vertical":
            colorbar_axes = fig.add_axes(
                self.thisarea.vertical_colorbar_axes
            )  # left, bottom, width, height (fractions of axes)
            cbar = fig.colorbar(
                scatter,
                cax=colorbar_axes,
                orientation="vertical",
                extend=dataset.get("cmap_extend", self.thisarea.cmap_extend),
            )

            # Get the current ticks and labels
            ticks = cbar.get_ticks()
            tick_labels = [str(tick) for tick in ticks]

            # Remove the last (maximum) tick label
            tick_labels[-1] = ""

            # Set the modified tick labels
            cbar.set_ticklabels(tick_labels)

        else:  # horizontal colorbar
            colorbar_axes = fig.add_axes(
                self.thisarea.horizontal_colorbar_axes
            )  # left, bottom, width, height (fractions of axes)
            cbar = fig.colorbar(
                scatter,
                cax=colorbar_axes,
                orientation="horizontal",
                extend=dataset.get("cmap_extend", self.thisarea.cmap_extend),
            )
        cbar.set_label(f"{varname} ({varunits})")

        return cbar

    def plot_flag_data(
        self,
        fig,
        ax,
        lats,
        lons,
        vals,
        data_set,
    ):
        """plot flag data

        Args:
            fig (Figure) : the plot figure
            ax (GeoAxesSubplot): the main plot axis
            lats (np.ndarray): latitude values
            lons (np.ndarray): longitude values
            vals (np.ndarray): data containing flag values to plot
            data_set (dict): the current data set
        """
        varname = data_set.get("name", "unnamed")
        flag_names = data_set.get("flag_names", [])
        flag_values = data_set.get("flag_values", [])
        flag_colors = data_set.get("flag_colors", get_unique_colors(len(flag_names)))
        if len(flag_colors) != len(flag_names):
            log.info("Generating unique flag colors")
            flag_colors = get_unique_colors(len(flag_names))

        plot_size_scale_factor = data_set.get("plot_size_scale_factor", 1.0)

        log.info("plotting flag data")
        log.info("flag_names: %s", flag_names)
        log.info("flag_values: %s", str(flag_values))
        log.info("flag_colors: %s", str(flag_colors))

        if len(flag_names) < 1:
            log.error("zero length flag_names found")
            raise ValueError("zero length flag_names found")
        if len(flag_names) != len(flag_values):
            log.error(
                "flag_names[%d] and flag_values[%d] have different lengths",
                len(flag_names),
                len(flag_values),
            )
            return
        if len(flag_names) != len(flag_colors):
            log.error(
                "flag_names[%d] and flag_colors[%d] have different lengths!",
                len(flag_names),
                len(flag_colors),
            )
            return

        # Default size is 36. Scale up or down
        scale_factor = 36 * plot_size_scale_factor

        number_of_each_flag = []
        percent_of_each_flag = []
        total = vals.size

        for flag_index in range(len(flag_names)):
            flagindices = np.flatnonzero(vals == flag_values[flag_index])
            if flagindices.size > 0:
                ax.scatter(
                    lons[flagindices],
                    lats[flagindices],
                    marker=".",
                    c=flag_colors[flag_index],
                    s=scale_factor,
                    transform=ccrs.PlateCarree(),
                    zorder=20,
                )

            number_of_each_flag.append(flagindices.size)
            if total > 0:
                percent_of_each_flag.append(100.0 * flagindices.size / total)
            else:
                percent_of_each_flag.append(0.0)
        number_of_flags = len(flag_values)

        if self.thisarea.include_flag_legend:
            # Add a legend. Firstly create new handles to display legend as wider bar
            handles = []
            for flag_index, flagname in enumerate(flag_names):
                if flag_colors is None:
                    h = mpatches.Patch(label=flagname)
                else:
                    h = mpatches.Patch(color=flag_colors[flag_index], label=flagname)
                handles.append(h)

            if self.thisarea.flag_legend_xylocation[0] is not None:
                plt.legend(
                    handles=handles,
                    loc="lower right",
                    bbox_to_anchor=(
                        self.thisarea.flag_legend_xylocation[0],
                        self.thisarea.flag_legend_xylocation[1],
                    ),
                )
            else:
                plt.legend(handles=handles, loc=self.thisarea.flag_legend_location)

        if self.thisarea.include_flag_percents:
            # Flag bar plot is composed of 2 main sections
            #   1) a colour square per flag, (similar to a legend, so you can see flag colours
            #    that have low percentages)
            #   2) a percent bar indicator
            #   3) percent number labels

            # Setup colour square y-axis
            # [left,bottom, width, height] of axis.
            axis_flag_color_square = fig.add_axes(
                [
                    self.thisarea.flag_perc_axis[0],
                    self.thisarea.flag_perc_axis[1],
                    0.02,
                    0.04 * number_of_flags,
                ],  # left, bottom, width, height (fractions of axes)
            )
            axis_flag_color_square.spines["top"].set_visible(False)
            axis_flag_color_square.spines["right"].set_visible(False)
            axis_flag_color_square.spines["bottom"].set_visible(False)
            axis_flag_color_square.spines["left"].set_visible(False)
            axis_flag_color_square.get_xaxis().set_ticks([])
            axis_flag_color_square.get_yaxis().set_ticks([])

            # Plot bar plot of number of each flag
            bar_width = 0.8
            for flag_index, flagname in enumerate(flag_names):
                axis_flag_color_square.barh(
                    flag_index,
                    10,
                    bar_width,
                    color=None if flag_colors is None else flag_colors[flag_index],
                )
            plt.xlabel("")  # bottom label
            plt.yticks(np.arange(len(flag_names)), flag_names)  # left hand axis labels

            # ----------------------------------------------------------------------------------
            # scale bar plot depending upon number of flags
            flag_bar_ax = fig.add_axes(
                [
                    self.thisarea.flag_perc_axis[0],
                    self.thisarea.flag_perc_axis[1],
                    self.thisarea.flag_perc_axis[2],
                    0.04 * number_of_flags,
                ]
            )  # left, bottom, width, height (fractions of axes)

            # Plot bar plot of number of each flag

            for flag_index, flagname in enumerate(flag_names):
                flag_bar_ax.barh(
                    flag_index,
                    percent_of_each_flag[flag_index],
                    bar_width,
                    color=None if flag_colors is None else flag_colors[flag_index],
                )

            plt.yticks(np.arange(len(flag_names)), flag_names)  # left hand axis labels
            plt.xlabel("% " + varname)  # bottom label
            plt.xlim(left=-30, right=100)  # x-axis range limits
            flag_bar_ax.patch.set_alpha(0.01)

            # Setup second y-axis on right with % of flag numbers as tick marks
            flag_bar_ax2 = flag_bar_ax.twinx()
            sperc = []
            for flag_index, flagname in enumerate(flag_names):
                flag_bar_ax2.barh(
                    flag_index,
                    percent_of_each_flag[flag_index],
                    bar_width,
                    color=None if flag_colors is None else flag_colors[flag_index],
                )
                sperc.append(f"{percent_of_each_flag[flag_index]:.2f}%")

            plt.yticks(np.arange(len(flag_names)), sperc)

            # adding a vertical line
            plt.axvline(x=0, color="lightgray", linestyle="-", lw="2")

    def plot_data(
        self,
        ax: GeoAxesSubplot,
        lats: np.ndarray,
        lons: np.ndarray,
        vals: np.ndarray,
        cmap_info: dict,
        plot_size_scale_factor=1.0,
        plot_alpha=1.0,
    ):
        """plot lat,lon,vals, data on map

        Args:
            ax (GeoAxesSubplot): the main plot axis
            lats (np.ndarray): latitude values
            lons (np.ndarray): longitude values
            vals (np.ndarray): values to plot
            cmap_info: (dict): colormap info
        """

        # load colormap
        new_cmap = plt.colormaps[cmap_info["cmap_name"]].copy()
        if cmap_info["cmap_over_color"] is not None:
            new_cmap.set_over(cmap_info["cmap_over_color"])
        if cmap_info["cmap_under_color"] is not None:
            new_cmap.set_under(cmap_info["cmap_under_color"])

        if cmap_info["min_plot_range"] is not None:
            vmin = cmap_info["min_plot_range"]
        else:
            vmin = np.nanmin(vals)

        if cmap_info["max_plot_range"] is not None:
            vmax = cmap_info["max_plot_range"]
        else:
            vmax = np.nanmax(vals)
        # Normalizer
        norm = mcolors.Normalize(vmin=vmin, vmax=vmax)

        # Default size is 36. Scale up or down
        scale_factor = 36 * plot_size_scale_factor

        scatter = None
        try:
            scatter = ax.scatter(
                lons,
                lats,
                marker=".",
                c=vals,
                cmap=new_cmap,
                norm=norm,
                s=scale_factor,
                alpha=plot_alpha,
                transform=ccrs.PlateCarree(),
                zorder=20,
            )
        except StopIteration:
            # Can be thrown if vals is entirely nan
            # Catch and substitute a blank plot so scripts can continue
            log.error("Error: Requested a plot with entirely NaN data")
            scatter = ax.scatter(
                lons,
                lats,
                marker=".",
                c=np.ones_like(vals),
                # cmap=thiscmap,
                s=0,
                # vmin=minrange,
                # vmax=maxrange,
                alpha=0.0,
                transform=ccrs.PlateCarree(),
                zorder=20,
            )
        return scatter, new_cmap

    def draw_gridlines(
        self,
        ax: GeoAxesSubplot,
        show_gridlines: bool,
        gridline_color: str,
        circle,
        draw_gridlabels: bool,
        gridlabel_color: str,
        inner_gridlabel_color: str,
        longitude_lines=None,
        latitude_lines=None,
        zorder=30,
        for_minimap=False,
    ):
        """draw latitude and longitude grid lines on maps

        Args:
            ax (GeoAxesSubplot): cartopy axis
            show_gridlines (bool):
            gridline_color (str): color of gridlines
            circle (_type_): _description_
            draw_gridlabels (bool, optional): _description_. Defaults to True.
            gridlabel_color (str) : color of grid labels
            inner_gridlabel_color (str) : color of inner grid labels
            longitude_lines (List[float]|None, optional): longitude positions for grid lines.
            latitude_lines (List[float]|None, optional): latitude positions for grid lines.
            zorder (int, optional): vertical order. Defaults to 10.
            for_minimap (bool, optional): if used for mini-map. Defaults to False.
        """

        if not show_gridlines:
            return

        log.info("draw grid lines..")

        if not latitude_lines:
            latitude_lines = self.thisarea.latitude_gridlines
        if not longitude_lines:
            longitude_lines = self.thisarea.longitude_gridlines

        # -----------------------------------------------------------------------------------------
        #  Overlay gridlines
        # -----------------------------------------------------------------------------------------

        # draw meridians and parallels
        gl = ax.gridlines(
            color=gridline_color,
            linestyle=(0, (1, 1)),
            xlocs=longitude_lines,
            ylocs=latitude_lines,
            zorder=zorder,
        )
        gl.xlabel_style = {
            "color": gridlabel_color,
            "size": self.thisarea.gridlabel_size,
        }
        gl.ylabel_style = {
            "color": gridlabel_color,
            "size": self.thisarea.gridlabel_size,
        }
        gl.n_steps = 90
        # [left,right,top,bottom]
        if draw_gridlabels and not self.thisarea.round:
            gl.left_labels = self.thisarea.labels_at_left
            gl.right_labels = self.thisarea.labels_at_right
            gl.top_labels = self.thisarea.labels_at_top
            gl.bottom_labels = self.thisarea.labels_at_bottom
            gl.x_inline = gl.y_inline = False
            gl.draw_labels = True

        if self.thisarea.round:
            # Southern hemisphere
            if self.thisarea.hemisphere == "south":
                latitude_position = -58
                if self.thisarea.latitude_of_radial_labels:
                    latitude_position = self.thisarea.latitude_of_radial_labels
                latitude_adjust = [-3.7, -3.8, -3.4, -3, -2.6]
                if draw_gridlabels:
                    for i, lon in enumerate(range(0, 180, 40)):
                        ax.text(
                            lon,
                            latitude_position + latitude_adjust[i],
                            str(lon) + "E",
                            color=gridlabel_color,
                            size=self.thisarea.gridlabel_size,
                            transform=ccrs.PlateCarree(),
                        )
                    latitude_adjust = [-2.4, -1.8, -1.4, -2.2]
                    for i, lon in enumerate(range(-40, -180, -40)):
                        ax.text(
                            lon,
                            latitude_position + latitude_adjust[i],
                            str(-1 * lon) + "W",
                            color=gridlabel_color,
                            size=self.thisarea.gridlabel_size,
                            transform=ccrs.PlateCarree(),
                        )
                    ax.text(
                        -162,
                        -66,
                        "-66",
                        color=inner_gridlabel_color,
                        size=self.thisarea.inner_gridlabel_size,
                        transform=ccrs.PlateCarree(),
                    )
                    ax.text(
                        -162,
                        -70,
                        "-70",
                        color=inner_gridlabel_color,
                        size=self.thisarea.inner_gridlabel_size,
                        transform=ccrs.PlateCarree(),
                    )
                    ax.text(
                        -162,
                        -74,
                        "-74",
                        color=inner_gridlabel_color,
                        size=self.thisarea.inner_gridlabel_size,
                        transform=ccrs.PlateCarree(),
                    )

                    ax.text(
                        -162,
                        -88,
                        "-88",
                        color=inner_gridlabel_color,
                        size=self.thisarea.inner_gridlabel_size,
                        transform=ccrs.PlateCarree(),
                    )

            else:  # Northern hemisphere round plots
                if draw_gridlabels:
                    # Set the latitude position of the labels for round plots
                    latitude_position = self.thisarea.latitude_of_radial_labels

                    latitude_adjust = [
                        0.8,
                        0.9,
                        0.9,
                        0.9,
                        0.1,
                    ]  # label position adjustment

                    lon_enum = [0, 40, 80, 120, 160]
                    if self.thisarea.lon_0 is not None and self.thisarea.lon_0 == 0.0:
                        latitude_adjust = [
                            0.2,
                            0.8,
                            0.8,
                            0.8,
                            0.4,
                        ]  # label position adjustment
                        lon_enum = [0, 40, 80, 120, 160]

                    for i, lon in enumerate(lon_enum):
                        ax.text(
                            lon,
                            latitude_position + latitude_adjust[i],
                            str(lon) + "E",
                            color=gridlabel_color,
                            size=self.thisarea.gridlabel_size,
                            transform=ccrs.PlateCarree(),
                        )

                    latitude_adjust = [0.4, -0.6, -1.3, -1.2]
                    lon_enum = [-40, -80, -120, -160]
                    if self.thisarea.lon_0 is not None and self.thisarea.lon_0 == 0.0:
                        latitude_adjust = [-1, -1.5, -1.5, -0.4]
                        lon_enum = [-40, -80, -120, -160]
                    for i, lon in enumerate(lon_enum):
                        ax.text(
                            lon,
                            latitude_position + latitude_adjust[i],
                            str(-1 * lon) + "W",
                            color=gridlabel_color,
                            size=self.thisarea.gridlabel_size,
                            transform=ccrs.PlateCarree(),
                        )
                    # Add annotations for 70N and 80N latitude
                    ax.text(
                        0,
                        69,
                        "70N",
                        color=inner_gridlabel_color,
                        size=self.thisarea.inner_gridlabel_size - 1,
                        transform=ccrs.PlateCarree(),
                    )
                    ax.text(
                        0,
                        79,
                        "80N",
                        color=inner_gridlabel_color,
                        size=self.thisarea.inner_gridlabel_size - 1,
                        transform=ccrs.PlateCarree(),
                    )

            # Draw a surrounding circle
            patch = mpatches.PathPatch(
                circle,
                facecolor="none",
                edgecolor="lightgrey",
                lw=4,
                transform=ax.transAxes,
                zorder=zorder,
            )

            ax.add_patch(patch)

            if not for_minimap:
                theta = np.linspace(0, 2 * np.pi, 100)
                center, radius = [0.5, 0.5], 0.497
                verts = np.vstack([np.sin(theta), np.cos(theta)]).T
                circle = mpath.Path(verts * radius + center)
                patch = mpatches.PathPatch(
                    circle,
                    facecolor="none",
                    edgecolor="slategrey",
                    lw=1,
                    transform=ax.transAxes,
                    zorder=zorder,
                )
                ax.add_patch(patch)

    def draw_coastlines(
        self,
        ax: GeoAxesSubplot,
        dataprj,
        coastline_color: str,
        draw_coastlines: bool,
        use_cartopy_coastline: str,
        use_antarctica_medium_coastline: bool,
    ):
        """draw coastlines over map

        Args:
            ax (GeoAxesSubplot): matplotlib Axis
            dataprj (_type_): current cartopy crs
            coastline_color (str): coastline color to use
            draw_coastlines (bool):  draw coastline or not
            use_cartopy_coastline (str): 'no','low','medium','high'.
            use_antarctica_medium_coastline (bool): use antarctic coastline (including iceshelves)
        """

        # Check if coastline drawing is required
        if draw_coastlines is not None:
            if not draw_coastlines:
                return

        # Antarctic Medium Coastline

        if use_antarctica_medium_coastline:
            print("Plotting Antarctic Medium coastline..")

            fname = (
                f"{os.environ['CLEV2ER_BASE_DIR']}/"
                "testdata/resources/coastlines/antarctica/medium_res"
                "/Coastline_medium_res_line_WGS84.shp"
            )
            sf = shp.Reader(fname)
            all_lons = []
            all_lats = []
            poly_index = []
            num_shapes = len(sf.shapeRecords())
            for j, shape in enumerate(sf.shapeRecords()):
                lons = [i[0] for i in shape.shape.points[:]]
                lats = [i[1] for i in shape.shape.points[:]]
                all_lons.extend(lons)
                all_lats.extend(lats)
                jj = [j] * len(lats)
                poly_index.extend(jj)

            x, y = self.thisarea.latlon_to_xy(all_lats, all_lons)
            _poly_index = np.array(poly_index)
            x = np.array(x)
            y = np.array(y)

            for i in range(num_shapes):
                thispoly = np.flatnonzero(_poly_index == i)
                thisx = x[thispoly]
                thisy = y[thispoly]

                poly_corners = np.zeros((len(thisx), 2), np.float64)
                poly_corners[:, 0] = thisx
                poly_corners[:, 1] = thisy

                poly = mpatches.Polygon(
                    poly_corners,
                    closed=False,
                    edgecolor=coastline_color,
                    fill=False,
                    lw=1,
                    ls="-",
                    transform=dataprj,
                    zorder=101,
                )
                ax.add_patch(poly)

        # Cartopy Coastline

        if use_cartopy_coastline == "low":
            ax.coastlines(resolution="110m", color=coastline_color)
        elif use_cartopy_coastline == "medium":
            ax.coastlines(resolution="50m", color=coastline_color)
        elif use_cartopy_coastline == "high":
            ax.coastlines(resolution="10m", color=coastline_color)

    def draw_area_polygon_mask(
        self,
        ax: GeoAxesSubplot,
        override_mask_display,
        override_mask_color,
        dataprj,
        fill=False,
        linestyle="-",
        linecolor="red",
        linewidth=2,
    ):
        """if area has a data mask defined by one or more polygons, draw these on map

        Args:
            ax (GeoAxesSubplot): cartopy axis
            override_mask_display (bool): if set to True (show polygon mask) or False (do not show
                                          polygon mask), overrides default for area
            override_mask_color (bool): set to a color string to override default polygon mask color
                                        for area
            dataprj (_type_): crs returned by self.setup_projection_and_extent()
            fill (bool, optional): fill polygon if True. Defaults to False.
            linestyle (str, optional): line style to use for polygon edges. Defaults to "-".
            linecolor (str, optional): line color to use for polygon edges. Defaults to "red".
            linewidth (int, optional): line width to use for polygon edges. Defaults to 2.
        """

        polygon_color = "red"
        if override_mask_color:
            polygon_color = override_mask_color

        # plot polygon boundaries
        display_polygon_mask = self.thisarea.show_polygon_overlay_in_main_map
        if override_mask_display is not None:
            display_polygon_mask = override_mask_display

        # form a polygon from xy limits mask. Only show xy limits polygon for global map where
        # fill is specified
        if (
            self.thisarea.mask is not None
            and self.thisarea.masktype == "xylimits"
            and display_polygon_mask
            and fill
        ):
            x = [
                self.thisarea.mask.xlimits[0],
                self.thisarea.mask.xlimits[1],
                self.thisarea.mask.xlimits[1],
                self.thisarea.mask.xlimits[0],
                self.thisarea.mask.xlimits[0],
            ]
            y = [
                self.thisarea.mask.ylimits[1],
                self.thisarea.mask.ylimits[1],
                self.thisarea.mask.ylimits[0],
                self.thisarea.mask.ylimits[0],
                self.thisarea.mask.ylimits[1],
            ]

            poly_corners = np.zeros((len(x), 2), np.float64)
            poly_corners[:, 0] = x
            poly_corners[:, 1] = y

            poly = mpatches.Polygon(
                poly_corners,
                closed=True,
                edgecolor=linecolor,
                fill=fill,
                facecolor=polygon_color,
                lw=1,
                ls="-",
                transform=dataprj,
                alpha=0.5,
            )

            ax.add_patch(poly)

        elif (
            self.thisarea.mask is not None
            and self.thisarea.masktype == "xylimits"
            and display_polygon_mask
        ):
            print("drawing xylimits mask...")
            x = [
                self.thisarea.mask.xlimits[0],
                self.thisarea.mask.xlimits[1],
                self.thisarea.mask.xlimits[1],
                self.thisarea.mask.xlimits[0],
                self.thisarea.mask.xlimits[0],
            ]
            y = [
                self.thisarea.mask.ylimits[1],
                self.thisarea.mask.ylimits[1],
                self.thisarea.mask.ylimits[0],
                self.thisarea.mask.ylimits[0],
                self.thisarea.mask.ylimits[1],
            ]

            poly_corners = np.zeros((len(x), 2), np.float64)
            poly_corners[:, 0] = x
            poly_corners[:, 1] = y

            poly = mpatches.Polygon(
                poly_corners,
                closed=True,
                edgecolor=linecolor,
                fill=fill,
                facecolor=polygon_color,
                lw=linewidth,
                ls=linestyle,
                transform=dataprj,
            )

            ax.add_patch(poly)

        elif (
            self.thisarea.mask is not None
            and self.thisarea.masktype == "polygon"
            and display_polygon_mask
        ):
            print("draw mask polygon..")

            if self.thismask:
                print("mask found..")

                if self.thisarea.mask.polygon_lon.any():
                    print("draw single polygon..")

                    x, y = self.thisarea.latlon_to_xy(
                        self.thisarea.mask.polygon_lat, self.thisarea.mask.polygon_lon
                    )

                    poly_corners = np.zeros((len(x), 2), np.float64)
                    poly_corners[:, 0] = x
                    poly_corners[:, 1] = y

                    poly = mpatches.Polygon(
                        poly_corners,
                        closed=True,
                        edgecolor=linecolor,
                        fill=fill,
                        facecolor=polygon_color,
                        lw=linewidth,
                        ls=linestyle,
                        transform=dataprj,
                    )

                    ax.add_patch(poly)

                elif self.thismask.polygons_lon:
                    print("draw multiple polygons..")

                    n_polygons = len(self.thismask.polygons_lon)
                    for pi in range(n_polygons):
                        x, y = self.thisarea.latlon_to_xy(
                            self.thisarea.mask.polygons_lat[pi],
                            self.thisarea.mask.polygons_lon[pi],
                        )

                        poly_corners = np.zeros((len(x), 2), np.float64)
                        poly_corners[:, 0] = x
                        poly_corners[:, 1] = y

                        poly = mpatches.Polygon(
                            poly_corners,
                            closed=True,
                            edgecolor=linecolor,
                            fill=fill,
                            facecolor=polygon_color,
                            lw=linewidth,
                            ls=linestyle,
                            transform=dataprj,
                        )
                        ax.add_patch(poly)

        elif (
            self.thisarea.mask is not None
            and self.thisarea.masktype == "grid"
            and display_polygon_mask
            and self.thisarea.grid_polygon_overlay_mask
        ):
            if self.thismask:
                if self.thisarea.mask.polygon_lon.any():
                    x, y = self.thisarea.latlon_to_xy(
                        self.thismask.polygon_lat, self.thismask.polygon_lon
                    )

                    poly_corners = np.zeros((len(x), 2), np.float64)
                    poly_corners[:, 0] = x
                    poly_corners[:, 1] = y

                    poly = mpatches.Polygon(
                        poly_corners,
                        closed=True,
                        edgecolor=linecolor,
                        fill=fill,
                        facecolor=polygon_color,
                        lw=linewidth,
                        ls=linestyle,
                        transform=dataprj,
                    )
                    ax.add_patch(poly)

                elif self.thisarea.mask.polygons_lon:
                    n_polygons = len(self.thismask.polygons_lon)

                    for pi in range(n_polygons):
                        x, y = self.thisarea.latlon_to_xy(
                            self.thismask.polygons_lat[pi],
                            self.thismask.polygons_lon[pi],
                        )
                        poly_corners = np.zeros((len(x), 2), np.float64)
                        poly_corners[:, 0] = x
                        poly_corners[:, 1] = y

                        poly = mpatches.Polygon(
                            poly_corners,
                            closed=True,
                            edgecolor=linecolor,
                            fill=fill,
                            facecolor=polygon_color,
                            lw=linewidth,
                            ls=linestyle,
                            transform=dataprj,
                        )
                        ax.add_patch(poly)

    def setup_projection_and_extent(
        self, axis_position=None, global_view=False, draw_axis_frame=True
    ):
        """Setup projection and extent for current Area

        Args:
            axis_position (List, optional): [left,bottom,width,height]. Defaults to None.
            global_view (bool, optional): _description_. Defaults to False.
            draw_axis_frame (bool, optional): _description_. Defaults to True.

        Returns:
            cartopy_geo_axis, data_projection_crs, circle

            if area has a circular border returns the circle

        """
        log.info("setup_projection_and_extent..")
        circle = None
        if not draw_axis_frame:
            plt.axis("off")

        # ------------------------------------------------------------------------------------------
        #  Setup projections for supported epsg numbers
        # ------------------------------------------------------------------------------------------

        dataprj = None
        # EPSG:3995: WGS 84 / Arctic Polar Stereographic
        if self.thisarea.epsg_number == 3995:
            dataprj = ccrs.epsg("3995")
            this_projection = ccrs.NorthPolarStereo(central_longitude=0, true_scale_latitude=71.0)

        # EPSG:3413: NSIDC Sea Ice Polar Stereographic North
        elif self.thisarea.epsg_number == 3413:
            dataprj = ccrs.epsg("3413")  # NSIDC Sea Ice Polar Stereographic North
            this_projection = ccrs.NorthPolarStereo(central_longitude=-45, true_scale_latitude=70.0)

        # EPSG:3031: Antarctic Polar Stereographic / WGS 84
        elif self.thisarea.epsg_number == 3031:
            dataprj = ccrs.epsg("3031")
            this_projection = ccrs.SouthPolarStereo(true_scale_latitude=-71.0)
        else:
            raise ValueError(f"thisarea.epsg_number {self.thisarea.epsg_number} not supported")

        # EPSG:3395: World Mercator/ WGS 84
        elif self.thisarea.epsg_number == 3395:
            dataprj = ccrs.epsg("3395")
            this_projection = ccrs.PlateCarree()

        else:
            raise ValueError(f"EPSG-{self.thisarea.epsg_number} not supported")

        ax = plt.axes(axis_position, projection=this_projection)

        # -------------------------------------------
        # Setup the axis extent for this area
        # -------------------------------------------

        if global_view:  # To use for global view of area
            if self.thisarea.minimap_bounding_lat:
                bounding_lat = self.thisarea.minimap_bounding_lat
            else:
                if self.thisarea.hemisphere == "north":
                    bounding_lat = 40
                else:
                    bounding_lat = 60

            if self.thisarea.hemisphere == "north" and dataprj is not None:
                if self.thisarea.lon_0 is not None and self.thisarea.lon_0 == 0.0:
                    # Note that the '-1' below is a fudge to expand the area to account for the
                    # clipping of the circular boundary
                    ax.set_extent(
                        [-180, 180, 90, 60 - 1], ccrs.PlateCarree()
                    )  # min lon, max_lon, max_lat, min_lat, data is in lat, lon, so use PlateCarree
                else:
                    llx, lly = self.thisarea.latlon_to_xy(bounding_lat - 12, -90)
                    urx, ury = self.thisarea.latlon_to_xy(bounding_lat - 12, -90 + 180)
                    ax.set_extent([llx, urx, lly, ury], dataprj)
            else:
                # Note that the '+1' below is a fudge to expand the area to account for the clipping
                # of the circular boundary
                ax.set_extent(
                    [-180, 180, -90, (-1) * bounding_lat + 1], ccrs.PlateCarree()
                )  # min lon, max_lon, max_lat, min_lat, data is in lat, lon, so use PlateCarree

            # Compute a circle in axes coordinates, which we can use as a boundary
            # for the map. We can pan/zoom as much as we like - the boundary will be
            # permanently circular.
            theta = np.linspace(0, 2 * np.pi, 100)
            center, radius = [0.5, 0.5], 0.5
            verts = np.vstack([np.sin(theta), np.cos(theta)]).T
            circle = mpath.Path(verts * radius + center)

            ax.set_boundary(circle, transform=ax.transAxes)

        else:  # Normal area extent
            log.info("Normal area extent..")
            # Set the extent by a lower left lat,lon and a width and height in km
            if self.thisarea.specify_plot_area_by_lowerleft_corner:
                log.info("specify_plot_area_by_lowerleft_corner..")
                llx, lly = self.thisarea.latlon_to_xy(
                    self.thisarea.llcorner_lat, self.thisarea.llcorner_lon
                )
                urx = llx + self.thisarea.width_km * 1000
                ury = lly + self.thisarea.height_km * 1000

                ax.set_extent([llx, urx, lly, ury], dataprj)

            # Set the extent by a centre lat,lon and a width and height in km
            elif self.thisarea.specify_by_centre:
                log.info("specify_by_centre..")
                cx, cy = self.thisarea.latlon_to_xy(
                    self.thisarea.centre_lat, self.thisarea.centre_lon
                )

                llx = cx - (self.thisarea.width_km * 1000) / 2.0
                lly = cy - (self.thisarea.height_km * 1000) / 2.0

                urx = llx + self.thisarea.width_km * 1000
                ury = lly + self.thisarea.height_km * 1000

                ax.set_extent([llx, urx, lly, ury], dataprj)

            # Set the extent by circular bounding latitude
            elif self.thisarea.specify_by_bounding_lat:
                log.info("Setting extent by bounding lat")
                if self.thisarea.hemisphere == "north":
                    if self.thisarea.lon_0 is not None and self.thisarea.lon_0 == 0.0:
                        # Note that the '-1' below is a fudge to expand the area to account for the
                        # clipping of the circular boundary
                        ax.set_extent(
                            [-180, 180, 90, self.thisarea.bounding_lat - 1],
                            ccrs.PlateCarree(),
                        )  # min lon, max_lon, max_lat, min_lat, data is in lat, lon,
                        # so use PlateCarree
                    else:
                        llx, lly = self.thisarea.latlon_to_xy(self.thisarea.bounding_lat - 12, -90)
                        urx, ury = self.thisarea.latlon_to_xy(
                            self.thisarea.bounding_lat - 12, -90 + 180
                        )
                        ax.set_extent([llx, urx, lly, ury], dataprj)
                elif self.thisarea.hemisphere == "south":
                    # Note that the '+1' below is a fudge to expand the area to account for the
                    # clipping of the circular boundary
                    ax.set_extent(
                        [-180, 180, -90, self.thisarea.bounding_lat + 1],
                        ccrs.PlateCarree(),
                    )  # min lon, max_lon, max_lat, min_lat, data is in lat, lon, so use PlateCarree
                else:
                    # Note that the '+1' below is a fudge to expand the area to account for the
                    # clipping of the circular boundary
                    ax.set_extent(
                        [-180, 180, -91, 91],
                        ccrs.PlateCarree(),
                    )  # min lon, max_lon, max_lat, min_lat, data is in lat, lon, so use PlateCarree

                # Make a circular border for the plot
                if self.thisarea.round:
                    # Compute a circle in axes coordinates, which we can use as a boundary
                    # for the map. We can pan/zoom as much as we like - the boundary will be
                    # permanently circular.
                    theta = np.linspace(0, 2 * np.pi, 100)
                    center, radius = [0.5, 0.5], 0.5
                    verts = np.vstack([np.sin(theta), np.cos(theta)]).T
                    circle = mpath.Path(verts * radius + center)

                    print("Setting round")

                    ax.set_boundary(circle, transform=ax.transAxes)

        return ax, dataprj, circle<|MERGE_RESOLUTION|>--- conflicted
+++ resolved
@@ -846,16 +846,11 @@
             elif output_file and not output_dir:
                 plot_filename = output_file
             elif output_dir and not output_file:
-<<<<<<< HEAD
-                plot_filename = f"{output_dir}/param_{ds_name_0}_{self.area}.png"
-            else:
-                raise ValueError("neither output_dir or output_file set")
-=======
+
                 _ds_name_0 = ds_name_0.replace("/", "_")
                 plot_filename = f"{output_dir}/param_{_ds_name_0}_{self.area}.png"
             else:
                 raise ValueError("Neither outputdir or output_file provided")
->>>>>>> 18ab53a5
             if ".png" != plot_filename[-4:]:
                 plot_filename += ".png"
             log.info("Saving plot to %s at %d dpi", plot_filename, dpi)
