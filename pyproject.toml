[tool.poetry]
name = "clev2er"
version = "0.1.0"
description = "CLEV2ER LI+IW chain"
authors = ["Alan Muir <a.muir@ucl.ac.uk>"]
readme = "README.md"

[tool.poetry.dependencies]
python = ">=3.11, <3.12"
numpy = "^1.24.3"
envyaml = "^1.10"
codetiming = "^1.4.0"
netcdf4 = "^1.6.3"
pyproj = "^3.5.0"
pygments = "^2.15.1"
scipy = "^1.10.1"
matplotlib = "^3.7.1"
tifffile = "^2023.4.12"
imagecodecs = "^2023.3.16"
rasterio = "^1.3.8"
xmltodict = "^0.13.0"
cartopy = "^0.22.0"
scikit-image = "^0.22.0"
<<<<<<< HEAD
zarr = "^2.18.3"
=======
zarr = "^2.18.2"
pandas = "^2.2.2"
seaborn = "^0.13.2"
>>>>>>> 18ab53a5


[tool.poetry.group.dev.dependencies]
black = "*"
pre-commit = "*"
pylint = "*"
isort = "*"
pytest = "^7.3.1"
sphinx = "^7.0.1"
sphinxcontrib-napoleon = "^0.7"
furo = "^2023.5.20"
pdoc = "^14.0.0"
mypy = "^1.3.0"
ruff = "^0.0.290"

[build-system]
requires = ["poetry-core"]
build-backend = "poetry.core.masonry.api"

[tool.isort]
#use black profile so black and isort don't conflict
profile = "black"

[tool.pytest.ini_options]
markers = [
    "lrm",
    "sin",
]

[tool.mypy]
python_version="3.11"
ignore_missing_imports = true

[tool.ruff]
line-length = 100
select = [
  "E",   # pycodestyle
  "F",   # pyflakes
  #"I",   # isort : could replace actual isort, but currently causes conflicts
 # "UP",  # pyupgrade
]
target-version = "py311"
#fixable = ["I"]
#fix = true

[tool.black]
line-length = 100
target-version = ['py311']

# Note pylint settings in .pylintrc
<|MERGE_RESOLUTION|>--- conflicted
+++ resolved
@@ -21,13 +21,9 @@
 xmltodict = "^0.13.0"
 cartopy = "^0.22.0"
 scikit-image = "^0.22.0"
-<<<<<<< HEAD
 zarr = "^2.18.3"
-=======
-zarr = "^2.18.2"
 pandas = "^2.2.2"
 seaborn = "^0.13.2"
->>>>>>> 18ab53a5
 
 
 [tool.poetry.group.dev.dependencies]
